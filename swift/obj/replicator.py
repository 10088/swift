--- conflicted
+++ resolved
@@ -818,15 +818,10 @@
                 except Exception:
                     self.logger.exception('ERROR creating %s' % obj_path)
                 continue
-<<<<<<< HEAD
+
             for partition in df_mgr.listdir(obj_path):
-                if (override_partitions is not None
-                        and partition not in override_partitions):
-=======
-            for partition in os.listdir(obj_path):
                 if (override_partitions is not None and partition.isdigit()
                         and int(partition) not in override_partitions):
->>>>>>> 32bf4399
                     continue
 
                 if (partition.startswith('auditor_status_') and
