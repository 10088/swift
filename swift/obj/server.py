# Copyright (c) 2010-2012 OpenStack Foundation
#
# Licensed under the Apache License, Version 2.0 (the "License");
# you may not use this file except in compliance with the License.
# You may obtain a copy of the License at
#
#    http://www.apache.org/licenses/LICENSE-2.0
#
# Unless required by applicable law or agreed to in writing, software
# distributed under the License is distributed on an "AS IS" BASIS,
# WITHOUT WARRANTIES OR CONDITIONS OF ANY KIND, either express or
# implied.
# See the License for the specific language governing permissions and
# limitations under the License.

""" Object Server for Swift """

import six.moves.cPickle as pickle
import json
import os
import multiprocessing
import time
import traceback
import socket
import math
from swift import gettext_ as _
from hashlib import md5

from eventlet import sleep, wsgi, Timeout
from eventlet.greenthread import spawn

from swift.common.utils import public, get_logger, \
    config_true_value, timing_stats, replication, \
    normalize_delete_at_timestamp, get_log_line, Timestamp, \
    get_expirer_container, parse_mime_headers, \
    iter_multipart_mime_documents, extract_swift_bytes
from swift.common.bufferedhttp import http_connect
from swift.common.constraints import check_object_creation, \
    valid_timestamp, check_utf8
from swift.common.exceptions import ConnectionTimeout, DiskFileQuarantined, \
    DiskFileNotExist, DiskFileCollision, DiskFileNoSpace, DiskFileDeleted, \
    DiskFileDeviceUnavailable, DiskFileExpired, ChunkReadTimeout, \
    ChunkReadError, DiskFileXattrNotSupported
from swift.obj import ssync_receiver
from swift.common.http import is_success
from swift.common.base_storage_server import BaseStorageServer
from swift.common.header_key_dict import HeaderKeyDict
from swift.common.request_helpers import get_name_and_placement, \
    is_user_meta, is_sys_or_user_meta, is_object_transient_sysmeta, \
    resolve_etag_is_at_header
from swift.common.swob import HTTPAccepted, HTTPBadRequest, HTTPCreated, \
    HTTPInternalServerError, HTTPNoContent, HTTPNotFound, \
    HTTPPreconditionFailed, HTTPRequestTimeout, HTTPUnprocessableEntity, \
    HTTPClientDisconnect, HTTPMethodNotAllowed, Request, Response, \
    HTTPInsufficientStorage, HTTPForbidden, HTTPException, HTTPConflict, \
    HTTPServerError
from swift.obj.diskfile import DATAFILE_SYSTEM_META, DiskFileRouter


def iter_mime_headers_and_bodies(wsgi_input, mime_boundary, read_chunk_size):
    mime_documents_iter = iter_multipart_mime_documents(
        wsgi_input, mime_boundary, read_chunk_size)

    for file_like in mime_documents_iter:
        hdrs = parse_mime_headers(file_like)
        yield (hdrs, file_like)


def drain(file_like, read_size, timeout):
    """
    Read and discard any bytes from file_like.

    :param file_like: file-like object to read from
    :param read_size: how big a chunk to read at a time
    :param timeout: how long to wait for a read (use None for no timeout)

    :raises ChunkReadTimeout: if no chunk was read in time
    """

    while True:
        with ChunkReadTimeout(timeout):
            chunk = file_like.read(read_size)
            if not chunk:
                break


class EventletPlungerString(str):
    """
    Eventlet won't send headers until it's accumulated at least
    eventlet.wsgi.MINIMUM_CHUNK_SIZE bytes or the app iter is exhausted. If we
    want to send the response body behind Eventlet's back, perhaps with some
    zero-copy wizardry, then we have to unclog the plumbing in eventlet.wsgi
    to force the headers out, so we use an EventletPlungerString to empty out
    all of Eventlet's buffers.
    """
    def __len__(self):
        return wsgi.MINIMUM_CHUNK_SIZE + 1


class ObjectController(BaseStorageServer):
    """Implements the WSGI application for the Swift Object Server."""

    server_type = 'object-server'

    def __init__(self, conf, logger=None):
        """
        Creates a new WSGI application for the Swift Object Server. An
        example configuration is given at
        <source-dir>/etc/object-server.conf-sample or
        /etc/swift/object-server.conf-sample.
        """
        super(ObjectController, self).__init__(conf)
        self.logger = logger or get_logger(conf, log_route='object-server')
        self.node_timeout = float(conf.get('node_timeout', 3))
        self.container_update_timeout = float(
            conf.get('container_update_timeout', 1))
        self.conn_timeout = float(conf.get('conn_timeout', 0.5))
        self.client_timeout = int(conf.get('client_timeout', 60))
        self.disk_chunk_size = int(conf.get('disk_chunk_size', 65536))
        self.network_chunk_size = int(conf.get('network_chunk_size', 65536))
        self.log_requests = config_true_value(conf.get('log_requests', 'true'))
        self.max_upload_time = int(conf.get('max_upload_time', 86400))
        self.slow = int(conf.get('slow', 0))
        self.keep_cache_private = \
            config_true_value(conf.get('keep_cache_private', 'false'))

        default_allowed_headers = '''
            content-disposition,
            content-encoding,
            x-delete-at,
            x-object-manifest,
            x-static-large-object,
        '''
        extra_allowed_headers = [
            header.strip().lower() for header in conf.get(
                'allowed_headers', default_allowed_headers).split(',')
            if header.strip()
        ]
        self.allowed_headers = set()
        for header in extra_allowed_headers:
            if header not in DATAFILE_SYSTEM_META:
                self.allowed_headers.add(header)
        self.auto_create_account_prefix = \
            conf.get('auto_create_account_prefix') or '.'
        self.expiring_objects_account = self.auto_create_account_prefix + \
            (conf.get('expiring_objects_account_name') or 'expiring_objects')
        self.expiring_objects_container_divisor = \
            int(conf.get('expiring_objects_container_divisor') or 86400)
        # Initialization was successful, so now apply the network chunk size
        # parameter as the default read / write buffer size for the network
        # sockets.
        #
        # NOTE WELL: This is a class setting, so until we get set this on a
        # per-connection basis, this affects reading and writing on ALL
        # sockets, those between the proxy servers and external clients, and
        # those between the proxy servers and the other internal servers.
        #
        # ** Because the primary motivation for this is to optimize how data
        # is written back to the proxy server, we could use the value from the
        # disk_chunk_size parameter. However, it affects all created sockets
        # using this class so we have chosen to tie it to the
        # network_chunk_size parameter value instead.
        socket._fileobject.default_bufsize = self.network_chunk_size

        # Provide further setup specific to an object server implementation.
        self.setup(conf)

    def setup(self, conf):
        """
        Implementation specific setup. This method is called at the very end
        by the constructor to allow a specific implementation to modify
        existing attributes or add its own attributes.

        :param conf: WSGI configuration parameter
        """

        # Common on-disk hierarchy shared across account, container and object
        # servers.
        self._diskfile_router = DiskFileRouter(conf, self.logger)
        # This is populated by global_conf_callback way below as the semaphore
        # is shared by all workers.
        if 'replication_semaphore' in conf:
            # The value was put in a list so it could get past paste
            self.replication_semaphore = conf['replication_semaphore'][0]
        else:
            self.replication_semaphore = None
        self.replication_failure_threshold = int(
            conf.get('replication_failure_threshold') or 100)
        self.replication_failure_ratio = float(
            conf.get('replication_failure_ratio') or 1.0)

    def get_diskfile(self, device, partition, account, container, obj,
                     policy, **kwargs):
        """
        Utility method for instantiating a DiskFile object supporting a given
        REST API.

        An implementation of the object server that wants to use a different
        DiskFile class would simply over-ride this method to provide that
        behavior.
        """
        return self._diskfile_router[policy].get_diskfile(
            device, partition, account, container, obj, policy, **kwargs)

    def async_update(self, op, account, container, obj, host, partition,
                     contdevice, headers_out, objdevice, policy,
                     logger_thread_locals=None):
        """
        Sends or saves an async update.

        :param op: operation performed (ex: 'PUT', or 'DELETE')
        :param account: account name for the object
        :param container: container name for the object
        :param obj: object name
        :param host: host that the container is on
        :param partition: partition that the container is on
        :param contdevice: device name that the container is on
        :param headers_out: dictionary of headers to send in the container
                            request
        :param objdevice: device name that the object is in
        :param policy: the associated BaseStoragePolicy instance
        :param logger_thread_locals: The thread local values to be set on the
                                     self.logger to retain transaction
                                     logging information.
        """
        if logger_thread_locals:
            self.logger.thread_locals = logger_thread_locals
        headers_out['user-agent'] = 'object-server %s' % os.getpid()
        full_path = '/%s/%s/%s' % (account, container, obj)
        if all([host, partition, contdevice]):
            try:
                with ConnectionTimeout(self.conn_timeout):
                    ip, port = host.rsplit(':', 1)
                    conn = http_connect(ip, port, contdevice, partition, op,
                                        full_path, headers_out)
                with Timeout(self.node_timeout):
                    response = conn.getresponse()
                    response.read()
                    if is_success(response.status):
                        return
                    else:
                        self.logger.error(_(
                            'ERROR Container update failed '
                            '(saving for async update later): %(status)d '
                            'response from %(ip)s:%(port)s/%(dev)s'),
                            {'status': response.status, 'ip': ip, 'port': port,
                             'dev': contdevice})
            except (Exception, Timeout):
                self.logger.exception(_(
                    'ERROR container update failed with '
                    '%(ip)s:%(port)s/%(dev)s (saving for async update later)'),
                    {'ip': ip, 'port': port, 'dev': contdevice})
        data = {'op': op, 'account': account, 'container': container,
                'obj': obj, 'headers': headers_out}
        timestamp = headers_out.get('x-meta-timestamp',
                                    headers_out.get('x-timestamp'))
        self._diskfile_router[policy].pickle_async_update(
            objdevice, account, container, obj, data, timestamp, policy)

    def container_update(self, op, account, container, obj, request,
                         headers_out, objdevice, policy):
        """
        Update the container when objects are updated.

        :param op: operation performed (ex: 'PUT', or 'DELETE')
        :param account: account name for the object
        :param container: container name for the object
        :param obj: object name
        :param request: the original request object driving the update
        :param headers_out: dictionary of headers to send in the container
                            request(s)
        :param objdevice: device name that the object is in
        :param policy:  the BaseStoragePolicy instance
        """
        headers_in = request.headers
        conthosts = [h.strip() for h in
                     headers_in.get('X-Container-Host', '').split(',')]
        contdevices = [d.strip() for d in
                       headers_in.get('X-Container-Device', '').split(',')]
        contpartition = headers_in.get('X-Container-Partition', '')

        if len(conthosts) != len(contdevices):
            # This shouldn't happen unless there's a bug in the proxy,
            # but if there is, we want to know about it.
            self.logger.error(_(
                'ERROR Container update failed: different '
                'numbers of hosts and devices in request: '
                '"%(hosts)s" vs "%(devices)s"') % {
                    'hosts': headers_in.get('X-Container-Host', ''),
                    'devices': headers_in.get('X-Container-Device', '')})
            return

        if contpartition:
            updates = zip(conthosts, contdevices)
        else:
            updates = []

        headers_out['x-trans-id'] = headers_in.get('x-trans-id', '-')
        headers_out['referer'] = request.as_referer()
        headers_out['X-Backend-Storage-Policy-Index'] = int(policy)
        update_greenthreads = []
        for conthost, contdevice in updates:
            gt = spawn(self.async_update, op, account, container, obj,
                       conthost, contpartition, contdevice, headers_out,
                       objdevice, policy,
                       logger_thread_locals=self.logger.thread_locals)
            update_greenthreads.append(gt)
        # Wait a little bit to see if the container updates are successful.
        # If we immediately return after firing off the greenthread above, then
        # we're more likely to confuse the end-user who does a listing right
        # after getting a successful response to the object create. The
        # `container_update_timeout` bounds the length of time we wait so that
        # one slow container server doesn't make the entire request lag.
        try:
            with Timeout(self.container_update_timeout):
                for gt in update_greenthreads:
                    gt.wait()
        except Timeout:
            # updates didn't go through, log it and return
            self.logger.debug(
                'Container update timeout (%.4fs) waiting for %s',
                self.container_update_timeout, updates)

    def delete_at_update(self, op, delete_at, account, container, obj,
                         request, objdevice, policy):
        """
        Update the expiring objects container when objects are updated.

        :param op: operation performed (ex: 'PUT', or 'DELETE')
        :param delete_at: scheduled delete in UNIX seconds, int
        :param account: account name for the object
        :param container: container name for the object
        :param obj: object name
        :param request: the original request driving the update
        :param objdevice: device name that the object is in
        :param policy: the BaseStoragePolicy instance (used for tmp dir)
        """
        if config_true_value(
                request.headers.get('x-backend-replication', 'f')):
            return
        delete_at = normalize_delete_at_timestamp(delete_at)
        updates = [(None, None)]

        partition = None
        hosts = contdevices = [None]
        headers_in = request.headers
        headers_out = HeaderKeyDict({
            # system accounts are always Policy-0
            'X-Backend-Storage-Policy-Index': 0,
            'x-timestamp': request.timestamp.internal,
            'x-trans-id': headers_in.get('x-trans-id', '-'),
            'referer': request.as_referer()})
        if op != 'DELETE':
            delete_at_container = headers_in.get('X-Delete-At-Container', None)
            if not delete_at_container:
                self.logger.warning(
                    'X-Delete-At-Container header must be specified for '
                    'expiring objects background %s to work properly. Making '
                    'best guess as to the container name for now.' % op)
                # TODO(gholt): In a future release, change the above warning to
                # a raised exception and remove the guess code below.
                delete_at_container = get_expirer_container(
                    delete_at, self.expiring_objects_container_divisor,
                    account, container, obj)
            partition = headers_in.get('X-Delete-At-Partition', None)
            hosts = headers_in.get('X-Delete-At-Host', '')
            contdevices = headers_in.get('X-Delete-At-Device', '')
            updates = [upd for upd in
                       zip((h.strip() for h in hosts.split(',')),
                           (c.strip() for c in contdevices.split(',')))
                       if all(upd) and partition]
            if not updates:
                updates = [(None, None)]
            headers_out['x-size'] = '0'
            headers_out['x-content-type'] = 'text/plain'
            headers_out['x-etag'] = 'd41d8cd98f00b204e9800998ecf8427e'
        else:
            # DELETEs of old expiration data have no way of knowing what the
            # old X-Delete-At-Container was at the time of the initial setting
            # of the data, so a best guess is made here.
            # Worst case is a DELETE is issued now for something that doesn't
            # exist there and the original data is left where it is, where
            # it will be ignored when the expirer eventually tries to issue the
            # object DELETE later since the X-Delete-At value won't match up.
            delete_at_container = get_expirer_container(
                delete_at, self.expiring_objects_container_divisor,
                account, container, obj)
        delete_at_container = normalize_delete_at_timestamp(
            delete_at_container)

        for host, contdevice in updates:
            self.async_update(
                op, self.expiring_objects_account, delete_at_container,
                '%s-%s/%s/%s' % (delete_at, account, container, obj),
                host, partition, contdevice, headers_out, objdevice,
                policy)

    def _make_timeout_reader(self, file_like):
        def timeout_reader():
            with ChunkReadTimeout(self.client_timeout):
                return file_like.read(self.network_chunk_size)
        return timeout_reader

    def _read_put_commit_message(self, mime_documents_iter):
        rcvd_commit = False
        try:
            with ChunkReadTimeout(self.client_timeout):
                commit_hdrs, commit_iter = next(mime_documents_iter)
                if commit_hdrs.get('X-Document', None) == "put commit":
                    rcvd_commit = True
            drain(commit_iter, self.network_chunk_size, self.client_timeout)
        except ChunkReadError:
            raise HTTPClientDisconnect()
        except ChunkReadTimeout:
            raise HTTPRequestTimeout()
        except StopIteration:
            raise HTTPBadRequest(body="couldn't find PUT commit MIME doc")
        return rcvd_commit

    def _read_metadata_footer(self, mime_documents_iter):
        try:
            with ChunkReadTimeout(self.client_timeout):
                footer_hdrs, footer_iter = next(mime_documents_iter)
        except ChunkReadError:
            raise HTTPClientDisconnect()
        except ChunkReadTimeout:
            raise HTTPRequestTimeout()
        except StopIteration:
            raise HTTPBadRequest(body="couldn't find footer MIME doc")

        timeout_reader = self._make_timeout_reader(footer_iter)
        try:
            footer_body = ''.join(iter(timeout_reader, ''))
        except ChunkReadError:
            raise HTTPClientDisconnect()
        except ChunkReadTimeout:
            raise HTTPRequestTimeout()

        footer_md5 = footer_hdrs.get('Content-MD5')
        if not footer_md5:
            raise HTTPBadRequest(body="no Content-MD5 in footer")
        if footer_md5 != md5(footer_body).hexdigest():
            raise HTTPUnprocessableEntity(body="footer MD5 mismatch")

        try:
            return HeaderKeyDict(json.loads(footer_body))
        except ValueError:
            raise HTTPBadRequest("invalid JSON for footer doc")

    def _check_container_override(self, update_headers, metadata):
        """
        Applies any overrides to the container update headers. Overrides may
        be in the x-object-sysmeta-container-update- namespace or the
        x-backend-container-update-override- namespace. The latter is for
        backwards compatibility with older proxy servers that used
        x-backend-container-update-override-etag to specify the container
        update Etag value to use when handling an EC policy object PUT.

        :param update_headers: a dict of headers used in the container update
        :param metadata: a dict that may container override items
        """
        override_prefixes = ['x-object-sysmeta-container-update-override-',
                             'x-backend-container-update-override-']
        for override_prefix in override_prefixes:
            for key, val in metadata.items():
                if key.lower().startswith(override_prefix):
                    override = key.lower().replace(override_prefix, 'x-')
                    update_headers[override] = val

    def _preserve_slo_manifest(self, update_metadata, orig_metadata):
        if 'X-Static-Large-Object' in orig_metadata:
            update_metadata['X-Static-Large-Object'] = \
                orig_metadata['X-Static-Large-Object']

    @public
    @timing_stats()
    def POST(self, request):
        """Handle HTTP POST requests for the Swift Object Server."""
        device, partition, account, container, obj, policy = \
            get_name_and_placement(request, 5, 5, True)
        req_timestamp = valid_timestamp(request)
        new_delete_at = int(request.headers.get('X-Delete-At') or 0)
        if new_delete_at and new_delete_at < time.time():
            return HTTPBadRequest(body='X-Delete-At in past', request=request,
                                  content_type='text/plain')
        try:
            disk_file = self.get_diskfile(
                device, partition, account, container, obj,
                policy=policy)
        except DiskFileDeviceUnavailable:
            return HTTPInsufficientStorage(drive=device, request=request)
        try:
            orig_metadata = disk_file.read_metadata()
        except DiskFileXattrNotSupported:
            return HTTPInsufficientStorage(drive=device, request=request)
        except (DiskFileNotExist, DiskFileQuarantined):
            return HTTPNotFound(request=request)
        orig_timestamp = Timestamp(orig_metadata.get('X-Timestamp', 0))
        orig_ctype_timestamp = disk_file.content_type_timestamp
        req_ctype_time = '0'
        req_ctype = request.headers.get('Content-Type')
        if req_ctype:
            req_ctype_time = request.headers.get('Content-Type-Timestamp',
                                                 req_timestamp.internal)
        req_ctype_timestamp = Timestamp(req_ctype_time)
        if orig_timestamp >= req_timestamp \
                and orig_ctype_timestamp >= req_ctype_timestamp:
            return HTTPConflict(
                request=request,
                headers={'X-Backend-Timestamp': orig_timestamp.internal})

        if req_timestamp > orig_timestamp:
            metadata = {'X-Timestamp': req_timestamp.internal}
            self._preserve_slo_manifest(metadata, orig_metadata)
            metadata.update(val for val in request.headers.items()
                            if (is_user_meta('object', val[0]) or
                                is_object_transient_sysmeta(val[0])))
            headers_to_copy = (
                request.headers.get(
                    'X-Backend-Replication-Headers', '').split() +
                list(self.allowed_headers))
            for header_key in headers_to_copy:
                if header_key in request.headers:
                    header_caps = header_key.title()
                    metadata[header_caps] = request.headers[header_key]
            orig_delete_at = int(orig_metadata.get('X-Delete-At') or 0)
            if orig_delete_at != new_delete_at:
                if new_delete_at:
                    self.delete_at_update(
                        'PUT', new_delete_at, account, container, obj, request,
                        device, policy)
                if orig_delete_at:
                    self.delete_at_update('DELETE', orig_delete_at, account,
                                          container, obj, request, device,
                                          policy)
        else:
            # preserve existing metadata, only content-type may be updated
            metadata = dict(disk_file.get_metafile_metadata())

        if req_ctype_timestamp > orig_ctype_timestamp:
            # we have a new content-type, add to metadata and container update
            content_type_headers = {
                'Content-Type': request.headers['Content-Type'],
                'Content-Type-Timestamp': req_ctype_timestamp.internal
            }
            metadata.update(content_type_headers)
        else:
            # send existing content-type with container update
            content_type_headers = {
                'Content-Type': disk_file.content_type,
                'Content-Type-Timestamp': orig_ctype_timestamp.internal
            }
            if orig_ctype_timestamp != disk_file.data_timestamp:
                # only add to metadata if it's not the datafile content-type
                metadata.update(content_type_headers)

        try:
            disk_file.write_metadata(metadata)
        except (DiskFileXattrNotSupported, DiskFileNoSpace):
            return HTTPInsufficientStorage(drive=device, request=request)

<<<<<<< HEAD
        if (content_type_headers['Content-Type-Timestamp'] !=
                disk_file.data_timestamp):
=======
        if (content_type_headers['Content-Type-Timestamp']
                != disk_file.data_timestamp):
>>>>>>> e80a5a0d
            # Current content-type is not from the datafile, but the datafile
            # content-type may have a swift_bytes param that was appended by
            # SLO and we must continue to send that with the container update.
            # Do this (rather than use a separate header) for backwards
            # compatibility because there may be 'legacy' container updates in
            # async pending that have content-types with swift_bytes params, so
            # we have to be able to handle those in container server anyway.
            _, swift_bytes = extract_swift_bytes(
                disk_file.get_datafile_metadata()['Content-Type'])
            if swift_bytes:
                content_type_headers['Content-Type'] += (';swift_bytes=%s'
                                                         % swift_bytes)

        update_headers = HeaderKeyDict({
            'x-size': orig_metadata['Content-Length'],
            'x-content-type': content_type_headers['Content-Type'],
            'x-timestamp': disk_file.data_timestamp.internal,
            'x-content-type-timestamp':
            content_type_headers['Content-Type-Timestamp'],
            'x-meta-timestamp': metadata['X-Timestamp'],
            'x-etag': orig_metadata['ETag']})

<<<<<<< HEAD
        if 'X-Object-Sysmeta-Ec-Etag' in orig_metadata:
            # Special case for backwards compatibility.
            # For EC policy, send X-Object-Sysmeta-Ec-Etag which is same as the
            # X-Backend-Container-Update-Override-Etag value sent with the
            # original PUT. We have to send Etag (and size etc) with a POST
            # container update because the original PUT container update may
            # have failed or be in async_pending.
            update_headers['X-Etag'] = orig_metadata[
                'X-Object-Sysmeta-Ec-Etag']
=======
        # Special cases for backwards compatibility.
        # For EC policy, send X-Object-Sysmeta-Ec-Etag which is same as the
        # X-Backend-Container-Update-Override-Etag value sent with the original
        # PUT. Similarly send X-Object-Sysmeta-Ec-Content-Length which is the
        # same as the X-Backend-Container-Update-Override-Size value. We have
        # to send Etag and size with a POST container update because the
        # original PUT container update may have failed or be in async_pending.
        if 'X-Object-Sysmeta-Ec-Etag' in orig_metadata:
            update_headers['X-Etag'] = orig_metadata[
                'X-Object-Sysmeta-Ec-Etag']
        if 'X-Object-Sysmeta-Ec-Content-Length' in orig_metadata:
            update_headers['X-Size'] = orig_metadata[
                'X-Object-Sysmeta-Ec-Content-Length']
>>>>>>> e80a5a0d

        self._check_container_override(update_headers, orig_metadata)

        # object POST updates are PUT to the container server
        self.container_update(
            'PUT', account, container, obj, request, update_headers,
            device, policy)
        return HTTPAccepted(request=request)

    @public
    @timing_stats()
    def PUT(self, request):
        """Handle HTTP PUT requests for the Swift Object Server."""
        device, partition, account, container, obj, policy = \
            get_name_and_placement(request, 5, 5, True)
        req_timestamp = valid_timestamp(request)
        error_response = check_object_creation(request, obj)
        if error_response:
            return error_response
        new_delete_at = int(request.headers.get('X-Delete-At') or 0)
        if new_delete_at and new_delete_at < time.time():
            return HTTPBadRequest(body='X-Delete-At in past', request=request,
                                  content_type='text/plain')
        try:
            fsize = request.message_length()
        except ValueError as e:
            return HTTPBadRequest(body=str(e), request=request,
                                  content_type='text/plain')

        # In case of multipart-MIME put, the proxy sends a chunked request,
        # but may let us know the real content length so we can verify that
        # we have enough disk space to hold the object.
        if fsize is None:
            fsize = request.headers.get('X-Backend-Obj-Content-Length')
            if fsize is not None:
                try:
                    fsize = int(fsize)
                except ValueError as e:
                    return HTTPBadRequest(body=str(e), request=request,
                                          content_type='text/plain')
        # SSYNC will include Frag-Index header for subrequests to primary
        # nodes; handoff nodes should 409 subrequests to over-write an
        # existing data fragment until they offloaded the existing fragment
        frag_index = request.headers.get('X-Backend-Ssync-Frag-Index')
        try:
            disk_file = self.get_diskfile(
                device, partition, account, container, obj,
                policy=policy, frag_index=frag_index)
        except DiskFileDeviceUnavailable:
            return HTTPInsufficientStorage(drive=device, request=request)
        try:
            orig_metadata = disk_file.read_metadata()
            orig_timestamp = disk_file.data_timestamp
        except DiskFileXattrNotSupported:
            return HTTPInsufficientStorage(drive=device, request=request)
        except DiskFileDeleted as e:
            orig_metadata = e.metadata
            orig_timestamp = e.timestamp
        except (DiskFileNotExist, DiskFileQuarantined):
            orig_metadata = {}
            orig_timestamp = Timestamp(0)

        # Checks for If-None-Match
        if request.if_none_match is not None and orig_metadata:
            if '*' in request.if_none_match:
                # File exists already so return 412
                return HTTPPreconditionFailed(request=request)
            if orig_metadata.get('ETag') in request.if_none_match:
                # The current ETag matches, so return 412
                return HTTPPreconditionFailed(request=request)

        if orig_timestamp >= req_timestamp:
            return HTTPConflict(
                request=request,
                headers={'X-Backend-Timestamp': orig_timestamp.internal})
        orig_delete_at = int(orig_metadata.get('X-Delete-At') or 0)
        upload_expiration = time.time() + self.max_upload_time
        etag = md5()
        elapsed_time = 0
        try:
            with disk_file.create(size=fsize) as writer:
                upload_size = 0

                # If the proxy wants to send us object metadata after the
                # object body, it sets some headers. We have to tell the
                # proxy, in the 100 Continue response, that we're able to
                # parse a multipart MIME document and extract the object and
                # metadata from it. If we don't, then the proxy won't
                # actually send the footer metadata.
                have_metadata_footer = False
                use_multiphase_commit = False
                mime_documents_iter = iter([])
                obj_input = request.environ['wsgi.input']

                hundred_continue_headers = []
                if config_true_value(
                        request.headers.get(
                            'X-Backend-Obj-Multiphase-Commit')):
                    use_multiphase_commit = True
                    hundred_continue_headers.append(
                        ('X-Obj-Multiphase-Commit', 'yes'))

                if config_true_value(
                        request.headers.get('X-Backend-Obj-Metadata-Footer')):
                    have_metadata_footer = True
                    hundred_continue_headers.append(
                        ('X-Obj-Metadata-Footer', 'yes'))

                if have_metadata_footer or use_multiphase_commit:
                    obj_input.set_hundred_continue_response_headers(
                        hundred_continue_headers)
                    mime_boundary = request.headers.get(
                        'X-Backend-Obj-Multipart-Mime-Boundary')
                    if not mime_boundary:
                        return HTTPBadRequest("no MIME boundary")

                    try:
                        with ChunkReadTimeout(self.client_timeout):
                            mime_documents_iter = iter_mime_headers_and_bodies(
                                request.environ['wsgi.input'],
                                mime_boundary, self.network_chunk_size)
                            _junk_hdrs, obj_input = next(mime_documents_iter)
                    except ChunkReadError:
                        return HTTPClientDisconnect(request=request)
                    except ChunkReadTimeout:
                        return HTTPRequestTimeout(request=request)

                timeout_reader = self._make_timeout_reader(obj_input)
                try:
                    for chunk in iter(timeout_reader, ''):
                        start_time = time.time()
                        if start_time > upload_expiration:
                            self.logger.increment('PUT.timeouts')
                            return HTTPRequestTimeout(request=request)
                        etag.update(chunk)
                        upload_size = writer.write(chunk)
                        elapsed_time += time.time() - start_time
                except ChunkReadError:
                    return HTTPClientDisconnect(request=request)
                except ChunkReadTimeout:
                    return HTTPRequestTimeout(request=request)
                if upload_size:
                    self.logger.transfer_rate(
                        'PUT.' + device + '.timing', elapsed_time,
                        upload_size)
                if fsize is not None and fsize != upload_size:
                    return HTTPClientDisconnect(request=request)

                footer_meta = {}
                if have_metadata_footer:
                    footer_meta = self._read_metadata_footer(
                        mime_documents_iter)

                request_etag = (footer_meta.get('etag') or
                                request.headers.get('etag', '')).lower()
                etag = etag.hexdigest()
                if request_etag and request_etag != etag:
                    return HTTPUnprocessableEntity(request=request)
                metadata = {
                    'X-Timestamp': request.timestamp.internal,
                    'Content-Type': request.headers['content-type'],
                    'ETag': etag,
                    'Content-Length': str(upload_size),
                }
                metadata.update(val for val in request.headers.items()
                                if (is_sys_or_user_meta('object', val[0]) or
                                    is_object_transient_sysmeta(val[0])))
                metadata.update(val for val in footer_meta.items()
                                if (is_sys_or_user_meta('object', val[0]) or
                                    is_object_transient_sysmeta(val[0])))
                headers_to_copy = (
                    request.headers.get(
                        'X-Backend-Replication-Headers', '').split() +
                    list(self.allowed_headers))
                for header_key in headers_to_copy:
                    if header_key in request.headers:
                        header_caps = header_key.title()
                        metadata[header_caps] = request.headers[header_key]
                writer.put(metadata)

                # if the PUT requires a two-phase commit (a data and a commit
                # phase) send the proxy server another 100-continue response
                # to indicate that we are finished writing object data
                if use_multiphase_commit:
                    request.environ['wsgi.input'].\
                        send_hundred_continue_response()
                    if not self._read_put_commit_message(mime_documents_iter):
                        return HTTPServerError(request=request)
                    # got 2nd phase confirmation, write a timestamp.durable
                    # state file to indicate a successful PUT

                writer.commit(request.timestamp)

                # Drain any remaining MIME docs from the socket. There
                # shouldn't be any, but we must read the whole request body.
                try:
                    while True:
                        with ChunkReadTimeout(self.client_timeout):
                            _junk_hdrs, _junk_body = next(mime_documents_iter)
                        drain(_junk_body, self.network_chunk_size,
                              self.client_timeout)
                except ChunkReadError:
                    raise HTTPClientDisconnect()
                except ChunkReadTimeout:
                    raise HTTPRequestTimeout()
                except StopIteration:
                    pass

        except (DiskFileXattrNotSupported, DiskFileNoSpace):
            return HTTPInsufficientStorage(drive=device, request=request)
        if orig_delete_at != new_delete_at:
            if new_delete_at:
                self.delete_at_update(
                    'PUT', new_delete_at, account, container, obj, request,
                    device, policy)
            if orig_delete_at:
                self.delete_at_update(
                    'DELETE', orig_delete_at, account, container, obj,
                    request, device, policy)
        update_headers = HeaderKeyDict({
            'x-size': metadata['Content-Length'],
            'x-content-type': metadata['Content-Type'],
            'x-timestamp': metadata['X-Timestamp'],
            'x-etag': metadata['ETag']})
        # apply any container update header overrides sent with request
        self._check_container_override(update_headers, request.headers)
        self._check_container_override(update_headers, footer_meta)
        self.container_update(
            'PUT', account, container, obj, request,
            update_headers,
            device, policy)
        return HTTPCreated(request=request, etag=etag)

    @public
    @timing_stats()
    def GET(self, request):
        """Handle HTTP GET requests for the Swift Object Server."""
        device, partition, account, container, obj, policy = \
            get_name_and_placement(request, 5, 5, True)
        try:
            disk_file = self.get_diskfile(
                device, partition, account, container, obj,
                policy=policy)
        except DiskFileDeviceUnavailable:
            return HTTPInsufficientStorage(drive=device, request=request)
        try:
            with disk_file.open():
                metadata = disk_file.get_metadata()
                obj_size = int(metadata['Content-Length'])
                file_x_ts = Timestamp(metadata['X-Timestamp'])
                keep_cache = (self.keep_cache_private or
                              ('X-Auth-Token' not in request.headers and
                               'X-Storage-Token' not in request.headers))
                conditional_etag = resolve_etag_is_at_header(request, metadata)
                response = Response(
                    app_iter=disk_file.reader(keep_cache=keep_cache),
                    request=request, conditional_response=True,
                    conditional_etag=conditional_etag)
                response.headers['Content-Type'] = metadata.get(
                    'Content-Type', 'application/octet-stream')
                for key, value in metadata.items():
                    if (is_sys_or_user_meta('object', key) or
                            is_object_transient_sysmeta(key) or
                            key.lower() in self.allowed_headers):
                        response.headers[key] = value
                response.etag = metadata['ETag']
                response.last_modified = math.ceil(float(file_x_ts))
                response.content_length = obj_size
                try:
                    response.content_encoding = metadata[
                        'Content-Encoding']
                except KeyError:
                    pass
                response.headers['X-Timestamp'] = file_x_ts.normal
                response.headers['X-Backend-Timestamp'] = file_x_ts.internal
                resp = request.get_response(response)
        except DiskFileXattrNotSupported:
            return HTTPInsufficientStorage(drive=device, request=request)
        except (DiskFileNotExist, DiskFileQuarantined) as e:
            headers = {}
            if hasattr(e, 'timestamp'):
                headers['X-Backend-Timestamp'] = e.timestamp.internal
            resp = HTTPNotFound(request=request, headers=headers,
                                conditional_response=True)
        return resp

    @public
    @timing_stats(sample_rate=0.8)
    def HEAD(self, request):
        """Handle HTTP HEAD requests for the Swift Object Server."""
        device, partition, account, container, obj, policy = \
            get_name_and_placement(request, 5, 5, True)
        try:
            disk_file = self.get_diskfile(
                device, partition, account, container, obj,
                policy=policy)
        except DiskFileDeviceUnavailable:
            return HTTPInsufficientStorage(drive=device, request=request)
        try:
            metadata = disk_file.read_metadata()
        except DiskFileXattrNotSupported:
            return HTTPInsufficientStorage(drive=device, request=request)
        except (DiskFileNotExist, DiskFileQuarantined) as e:
            headers = {}
            if hasattr(e, 'timestamp'):
                headers['X-Backend-Timestamp'] = e.timestamp.internal
            return HTTPNotFound(request=request, headers=headers,
                                conditional_response=True)
        conditional_etag = resolve_etag_is_at_header(request, metadata)
        response = Response(request=request, conditional_response=True,
                            conditional_etag=conditional_etag)
        response.headers['Content-Type'] = metadata.get(
            'Content-Type', 'application/octet-stream')
        for key, value in metadata.items():
            if (is_sys_or_user_meta('object', key) or
                    is_object_transient_sysmeta(key) or
                    key.lower() in self.allowed_headers):
                response.headers[key] = value
        response.etag = metadata['ETag']
        ts = Timestamp(metadata['X-Timestamp'])
        response.last_modified = math.ceil(float(ts))
        # Needed for container sync feature
        response.headers['X-Timestamp'] = ts.normal
        response.headers['X-Backend-Timestamp'] = ts.internal
        response.content_length = int(metadata['Content-Length'])
        try:
            response.content_encoding = metadata['Content-Encoding']
        except KeyError:
            pass
        return response

    @public
    @timing_stats()
    def DELETE(self, request):
        """Handle HTTP DELETE requests for the Swift Object Server."""
        device, partition, account, container, obj, policy = \
            get_name_and_placement(request, 5, 5, True)
        req_timestamp = valid_timestamp(request)
        try:
            disk_file = self.get_diskfile(
                device, partition, account, container, obj,
                policy=policy)
        except DiskFileDeviceUnavailable:
            return HTTPInsufficientStorage(drive=device, request=request)
        try:
            orig_metadata = disk_file.read_metadata()
        except DiskFileXattrNotSupported:
            return HTTPInsufficientStorage(drive=device, request=request)
        except DiskFileExpired as e:
            orig_timestamp = e.timestamp
            orig_metadata = e.metadata
            response_class = HTTPNotFound
        except DiskFileDeleted as e:
            orig_timestamp = e.timestamp
            orig_metadata = {}
            response_class = HTTPNotFound
        except (DiskFileNotExist, DiskFileQuarantined):
            orig_timestamp = 0
            orig_metadata = {}
            response_class = HTTPNotFound
        else:
            orig_timestamp = disk_file.data_timestamp
            if orig_timestamp < req_timestamp:
                response_class = HTTPNoContent
            else:
                response_class = HTTPConflict
        response_timestamp = max(orig_timestamp, req_timestamp)
        orig_delete_at = int(orig_metadata.get('X-Delete-At') or 0)
        try:
            req_if_delete_at_val = request.headers['x-if-delete-at']
            req_if_delete_at = int(req_if_delete_at_val)
        except KeyError:
            pass
        except ValueError:
            return HTTPBadRequest(
                request=request,
                body='Bad X-If-Delete-At header value')
        else:
            # request includes x-if-delete-at; we must not place a tombstone
            # if we can not verify the x-if-delete-at time
            if not orig_timestamp:
                # no object found at all
                return HTTPNotFound()
            if orig_delete_at != req_if_delete_at:
                return HTTPPreconditionFailed(
                    request=request,
                    body='X-If-Delete-At and X-Delete-At do not match')
            else:
                # differentiate success from no object at all
                response_class = HTTPNoContent
        if orig_delete_at:
            self.delete_at_update('DELETE', orig_delete_at, account,
                                  container, obj, request, device,
                                  policy)
        if orig_timestamp < req_timestamp:
            try:
                disk_file.delete(req_timestamp)
            except DiskFileNoSpace:
                return HTTPInsufficientStorage(drive=device, request=request)
            self.container_update(
                'DELETE', account, container, obj, request,
                HeaderKeyDict({'x-timestamp': req_timestamp.internal}),
                device, policy)
        return response_class(
            request=request,
            headers={'X-Backend-Timestamp': response_timestamp.internal})

    @public
    @replication
    @timing_stats(sample_rate=0.1)
    def REPLICATE(self, request):
        """
        Handle REPLICATE requests for the Swift Object Server.  This is used
        by the object replicator to get hashes for directories.

        Note that the name REPLICATE is preserved for historical reasons as
        this verb really just returns the hashes information for the specified
        parameters and is used, for example, by both replication and EC.
        """
        device, partition, suffix_parts, policy = \
            get_name_and_placement(request, 2, 3, True)
        suffixes = suffix_parts.split('-') if suffix_parts else []
        try:
            hashes = self._diskfile_router[policy].get_hashes(
                device, partition, suffixes, policy)
        except DiskFileDeviceUnavailable:
            resp = HTTPInsufficientStorage(drive=device, request=request)
        else:
            resp = Response(body=pickle.dumps(hashes))
        return resp

    @public
    @replication
    @timing_stats(sample_rate=0.1)
    def SSYNC(self, request):
        return Response(app_iter=ssync_receiver.Receiver(self, request)())

    def __call__(self, env, start_response):
        """WSGI Application entry point for the Swift Object Server."""
        start_time = time.time()
        req = Request(env)
        self.logger.txn_id = req.headers.get('x-trans-id', None)

        if not check_utf8(req.path_info):
            res = HTTPPreconditionFailed(body='Invalid UTF8 or contains NULL')
        else:
            try:
                # disallow methods which have not been marked 'public'
                try:
                    if req.method not in self.allowed_methods:
                        raise AttributeError('Not allowed method.')
                except AttributeError:
                    res = HTTPMethodNotAllowed()
                else:
                    method = getattr(self, req.method)
                    res = method(req)
            except DiskFileCollision:
                res = HTTPForbidden(request=req)
            except HTTPException as error_response:
                res = error_response
            except (Exception, Timeout):
                self.logger.exception(_(
                    'ERROR __call__ error with %(method)s'
                    ' %(path)s '), {'method': req.method, 'path': req.path})
                res = HTTPInternalServerError(body=traceback.format_exc())
        trans_time = time.time() - start_time
        if self.log_requests:
            log_line = get_log_line(req, res, trans_time, '')
            if req.method in ('REPLICATE', 'SSYNC') or \
                    'X-Backend-Replication' in req.headers:
                self.logger.debug(log_line)
            else:
                self.logger.info(log_line)
        if req.method in ('PUT', 'DELETE'):
            slow = self.slow - trans_time
            if slow > 0:
                sleep(slow)

        # To be able to zero-copy send the object, we need a few things.
        # First, we have to be responding successfully to a GET, or else we're
        # not sending the object. Second, we have to be able to extract the
        # socket file descriptor from the WSGI input object. Third, the
        # diskfile has to support zero-copy send.
        #
        # There's a good chance that this could work for 206 responses too,
        # but the common case is sending the whole object, so we'll start
        # there.
        if req.method == 'GET' and res.status_int == 200 and \
           isinstance(env['wsgi.input'], wsgi.Input):
            app_iter = getattr(res, 'app_iter', None)
            checker = getattr(app_iter, 'can_zero_copy_send', None)
            if checker and checker():
                # For any kind of zero-copy thing like sendfile or splice, we
                # need the file descriptor. Eventlet doesn't provide a clean
                # way of getting that, so we resort to this.
                wsock = env['wsgi.input'].get_socket()
                wsockfd = wsock.fileno()

                # Don't call zero_copy_send() until after we force the HTTP
                # headers out of Eventlet and into the socket.
                def zero_copy_iter():
                    # If possible, set TCP_CORK so that headers don't
                    # immediately go on the wire, but instead, wait for some
                    # response body to make the TCP frames as large as
                    # possible (and hence as few packets as possible).
                    #
                    # On non-Linux systems, we might consider TCP_NODELAY, but
                    # since the only known zero-copy-capable diskfile uses
                    # Linux-specific syscalls, we'll defer that work until
                    # someone needs it.
                    if hasattr(socket, 'TCP_CORK'):
                        wsock.setsockopt(socket.IPPROTO_TCP,
                                         socket.TCP_CORK, 1)
                    yield EventletPlungerString()
                    try:
                        app_iter.zero_copy_send(wsockfd)
                    except Exception:
                        self.logger.exception("zero_copy_send() blew up")
                        raise
                    yield ''

                # Get headers ready to go out
                res(env, start_response)
                return zero_copy_iter()
            else:
                return res(env, start_response)
        else:
            return res(env, start_response)


def global_conf_callback(preloaded_app_conf, global_conf):
    """
    Callback for swift.common.wsgi.run_wsgi during the global_conf
    creation so that we can add our replication_semaphore, used to
    limit the number of concurrent SSYNC_REQUESTS across all
    workers.

    :param preloaded_app_conf: The preloaded conf for the WSGI app.
                               This conf instance will go away, so
                               just read from it, don't write.
    :param global_conf: The global conf that will eventually be
                        passed to the app_factory function later.
                        This conf is created before the worker
                        subprocesses are forked, so can be useful to
                        set up semaphores, shared memory, etc.
    """
    replication_concurrency = int(
        preloaded_app_conf.get('replication_concurrency') or 4)
    if replication_concurrency:
        # Have to put the value in a list so it can get past paste
        global_conf['replication_semaphore'] = [
            multiprocessing.BoundedSemaphore(replication_concurrency)]


def app_factory(global_conf, **local_conf):
    """paste.deploy app factory for creating WSGI object server apps"""
    conf = global_conf.copy()
    conf.update(local_conf)
    return ObjectController(conf)<|MERGE_RESOLUTION|>--- conflicted
+++ resolved
@@ -559,13 +559,8 @@
         except (DiskFileXattrNotSupported, DiskFileNoSpace):
             return HTTPInsufficientStorage(drive=device, request=request)
 
-<<<<<<< HEAD
-        if (content_type_headers['Content-Type-Timestamp'] !=
-                disk_file.data_timestamp):
-=======
         if (content_type_headers['Content-Type-Timestamp']
                 != disk_file.data_timestamp):
->>>>>>> e80a5a0d
             # Current content-type is not from the datafile, but the datafile
             # content-type may have a swift_bytes param that was appended by
             # SLO and we must continue to send that with the container update.
@@ -588,17 +583,6 @@
             'x-meta-timestamp': metadata['X-Timestamp'],
             'x-etag': orig_metadata['ETag']})
 
-<<<<<<< HEAD
-        if 'X-Object-Sysmeta-Ec-Etag' in orig_metadata:
-            # Special case for backwards compatibility.
-            # For EC policy, send X-Object-Sysmeta-Ec-Etag which is same as the
-            # X-Backend-Container-Update-Override-Etag value sent with the
-            # original PUT. We have to send Etag (and size etc) with a POST
-            # container update because the original PUT container update may
-            # have failed or be in async_pending.
-            update_headers['X-Etag'] = orig_metadata[
-                'X-Object-Sysmeta-Ec-Etag']
-=======
         # Special cases for backwards compatibility.
         # For EC policy, send X-Object-Sysmeta-Ec-Etag which is same as the
         # X-Backend-Container-Update-Override-Etag value sent with the original
@@ -612,7 +596,6 @@
         if 'X-Object-Sysmeta-Ec-Content-Length' in orig_metadata:
             update_headers['X-Size'] = orig_metadata[
                 'X-Object-Sysmeta-Ec-Content-Length']
->>>>>>> e80a5a0d
 
         self._check_container_override(update_headers, orig_metadata)
 
