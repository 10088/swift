--- conflicted
+++ resolved
@@ -13,20 +13,13 @@
 # See the License for the specific language governing permissions and
 # limitations under the License.
 
-from six.moves.urllib.parse import unquote
 from swift import gettext_ as _
 import json
 
-<<<<<<< HEAD
+from six.moves.urllib.parse import unquote
 from swift.common.utils import public, csv_append, Timestamp, \
     config_true_value, ShardRange
 from swift.common.constraints import check_metadata, CONTAINER_LISTING_LIMIT
-from swift.common import constraints
-=======
-from six.moves.urllib.parse import unquote
-from swift.common.utils import public, csv_append, Timestamp
-from swift.common.constraints import check_metadata
->>>>>>> 174cef64
 from swift.common.http import HTTP_ACCEPTED, is_success
 from swift.common.request_helpers import get_sys_meta_prefix
 from swift.proxy.controllers.base import Controller, delay_denial, \
@@ -248,16 +241,12 @@
         if not req.environ.get('swift_owner'):
             for key in self.app.swift_owner_headers:
                 req.headers.pop(key, None)
-<<<<<<< HEAD
         if req.environ.get('reseller_request', False) and \
                 'X-Container-Sharding' in req.headers:
             req.headers[get_sys_meta_prefix('container') + 'Sharding'] = \
                 config_true_value(req.headers['X-Container-Sharding'])
-        if len(self.container_name) > constraints.MAX_CONTAINER_NAME_LENGTH:
-=======
         length_limit = self.get_name_length_limit()
         if len(self.container_name) > length_limit:
->>>>>>> 174cef64
             resp = HTTPBadRequest(request=req)
             resp.body = 'Container name length of %d longer than %d' % \
                         (len(self.container_name), length_limit)
