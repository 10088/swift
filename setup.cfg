--- conflicted
+++ resolved
@@ -106,12 +106,9 @@
     encryption = swift.common.middleware.crypto:filter_factory
     kms_keymaster = swift.common.middleware.crypto.kms_keymaster:filter_factory
     listing_formats = swift.common.middleware.listing_formats:filter_factory
-<<<<<<< HEAD
+    symlink = swift.common.middleware.symlink:filter_factory
     s3api = swift.common.middleware.s3api.s3api:filter_factory
     s3token = swift.common.middleware.s3api.s3token:filter_factory
-=======
-    symlink = swift.common.middleware.symlink:filter_factory
->>>>>>> 8dcef649
 
 [build_sphinx]
 all_files = 1
